--- conflicted
+++ resolved
@@ -291,9 +291,9 @@
  */
 async saveFile(path: string, content: string): Promise<void> {
   try {
-<<<<<<< HEAD
+
     await window.electron.ipcRenderer.invoke('save-file', { path, content });
-=======
+
     let filePath: string | null = null;
     
     if (saveAs || !this.currentFile) {
@@ -360,7 +360,7 @@
       this.currentFile = updatedFile;
       return updatedFile;
     }
->>>>>>> ef99f63a
+
   } catch (error) {
     console.error('Error saving file:', error);
     throw error;
@@ -414,7 +414,7 @@
    * @param maxResults - Maximum number of results
    * @returns Array of items containing the query
    */
-<<<<<<< HEAD
+
   async searchFileContents(query: string, dirPath: string, maxResults: number = 20): Promise<DirectoryItem[]> {
     const results: DirectoryItem[] = [];
     const entries = await readDir(dirPath);
@@ -438,7 +438,7 @@
           console.error(`Error reading file ${entryPath}:`, error);
         }
       }
-=======
+
   async searchFileContents(query: string, maxResults: number = 20): Promise<DirectoryItem[]> {
     if (!query || !this.currentDirectory) {
       return [];
@@ -450,7 +450,7 @@
     } catch (error) {
       console.error('Error searching file contents:', error);
       return [];
->>>>>>> ef99f63a
+
     }
 
     return results;
