import { readTextFile, readDir, writeTextFile } from '@tauri-apps/plugin-fs';
import { join } from '@tauri-apps/api/path';

export interface FileInfo {
  id: string;
  path: string;
  name: string;
  content: string;
  isUnsaved?: boolean;
}

export interface DirectoryItem {
  name: string;
  path: string;
  isDirectory: boolean;
  type: 'file' | 'directory';
  children?: DirectoryItem[];
  needsLoading?: boolean;
}

export interface MatchResult {
  file: DirectoryItem;
  line: number;
  content: string;
}

interface ElectronAPI {
  checkPath(path: string): Promise<void>;
  getPathStats(path: string): Promise<{ isDirectory: boolean }>;
  readFile(path: string): Promise<string>;
  writeFile(path: string, content: string): Promise<void>;
  deletePath(path: string, recursive: boolean): Promise<void>;
  renamePath(oldPath: string, newPath: string): Promise<void>;
  createDirectory(path: string): Promise<void>;
}

declare global {
  interface Window {
    electronAPI: ElectronAPI;
  }
}

export interface NativeFs {
  getFileInfo(filePath: string): Promise<FileInfo>;
  scanDirectory(dirPath: string, depth?: number, maxDepth?: number): Promise<DirectoryItem[]>;
  readFile(filePath: string): Promise<string>;
  writeToFile(filePath: string, content: string): Promise<void>;
  isDirectory(path: string): Promise<boolean>;
  pathExists(path: string): Promise<boolean>;
  createFile(path: string, content: string): Promise<void>;
  deletePath(path: string, recursive: boolean): Promise<void>;
  renamePath(oldPath: string, newPath: string): Promise<void>;
  createDirectory(path: string): Promise<void>;
  searchFileContents(query: string, dirPath: string, maxResults?: number): Promise<DirectoryItem[]>;
  searchFileContentsAdvanced(
    query: string,
    dirPath: string,
    maxResults?: number,
    ignoreCase?: boolean,
    includePatterns?: string[],
    excludePatterns?: string[]
  ): Promise<MatchResult[]>;
  searchFilesByName(query: string, dirPath: string, maxResults?: number): Promise<DirectoryItem[]>;
  searchFilesByNameAdvanced(
    query: string,
    dirPath: string,
    maxResults?: number,
    includePatterns?: string[],
    excludePatterns?: string[]
  ): Promise<DirectoryItem[]>;
  isImageFile(filePath: string): Promise<boolean>;
  isAudioFile(filePath: string): Promise<boolean>;
}

export const nativeFs: NativeFs = {
  async getFileInfo(filePath: string): Promise<FileInfo> {
    const content = await readTextFile(filePath);
    const fileName = filePath.split('/').pop() || filePath.split('\\').pop() || 'unknown';
    const id = `${filePath}-${Date.now()}-${Math.random().toString(36).substring(2, 12)}`;
    
    return {
      id,
      path: filePath,
      name: fileName,
      content,
      isUnsaved: false
    };
  },

  async scanDirectory(dirPath: string, depth: number = 0, maxDepth: number = 2): Promise<DirectoryItem[]> {
    const entries = await readDir(dirPath);
    const result: DirectoryItem[] = [];

    for (const entry of entries) {
      const entryPath = await join(dirPath, entry.name);
      const item: DirectoryItem = {
        name: entry.name,
        path: entryPath,
        isDirectory: entry.isDirectory,
        type: entry.isDirectory ? 'directory' : 'file'
      };

      if (entry.isDirectory && depth < maxDepth) {
        item.children = await nativeFs.scanDirectory(entryPath, depth + 1, maxDepth);
      } else if (entry.isDirectory) {
        item.children = [];
        item.needsLoading = true;
      }

      result.push(item);
    }

    return result.sort((a, b) => {
      if (a.isDirectory && !b.isDirectory) return -1;
      if (!a.isDirectory && b.isDirectory) return 1;
      return a.name.localeCompare(b.name);
    });
  },

  async readFile(filePath: string): Promise<string> {
    return await readTextFile(filePath);
  },

<<<<<<< HEAD
  async writeToFile(filePath: string, content: string): Promise<void> {
    await writeTextFile(filePath, content);
  },
=======
/**
 * Write text to a file, overwriting existing content
 * @param path - Path of the file
 * @param content - Content to write
 * @returns Promise that resolves when operation completes
 */
export async function writeToFile(path: string, content: string): Promise<void> {
  console.log(`[native-fs] writeToFile called for path: ${path}`);
  console.log(`[native-fs] Content type: ${typeof content}, length: ${content.length}`);
  console.log(`[native-fs] Content preview: "${content.substring(0, 50)}..."`);
  
  if (typeof content !== 'string') {
    console.error(`[native-fs] Invalid content type: ${typeof content}`);
    content = String(content);
    console.log(`[native-fs] Converted content length: ${content.length}`);
  }
  
  if (content.includes('\0')) {
    console.warn(`[native-fs] Content contains null characters, cleaning...`);
    content = content.replace(/\0/g, '');
    console.log(`[native-fs] Cleaned content length: ${content.length}`);
  }
  
  return invoke('write_to_file', { path, content });
}
>>>>>>> ef99f63a

  async isDirectory(path: string): Promise<boolean> {
    try {
      const stats = await window.electronAPI.getPathStats(path);
      return stats.isDirectory;
    } catch {
      return false;
    }
  },

  async pathExists(path: string): Promise<boolean> {
    try {
      await window.electronAPI.checkPath(path);
      return true;
    } catch {
      return false;
    }
  },

  async createFile(path: string, content: string): Promise<void> {
    await window.electronAPI.writeFile(path, content);
  },

  async deletePath(path: string, recursive: boolean = false): Promise<void> {
    await window.electronAPI.deletePath(path, recursive);
  },

  async renamePath(oldPath: string, newPath: string): Promise<void> {
    await window.electronAPI.renamePath(oldPath, newPath);
  },

  async createDirectory(path: string): Promise<void> {
    await window.electronAPI.createDirectory(path);
  },

  async searchFileContents(query: string, dirPath: string, maxResults: number = 20): Promise<DirectoryItem[]> {
    const results: DirectoryItem[] = [];
    const entries = await readDir(dirPath);

    for (const entry of entries) {
      if (results.length >= maxResults) break;

      const entryPath = await join(dirPath, entry.name);
      if (!entry.isDirectory) {
        try {
          const content = await readTextFile(entryPath);
          if (content.toLowerCase().includes(query.toLowerCase())) {
            results.push({
              name: entry.name,
              path: entryPath,
              isDirectory: false,
              type: 'file'
            });
          }
        } catch (error) {
          console.error(`Error reading file ${entryPath}:`, error);
        }
      }
    }

    return results;
  },

  async searchFileContentsAdvanced(
    query: string,
    dirPath: string,
    maxResults: number = 20,
    ignoreCase: boolean = true,
    includePatterns?: string[],
    excludePatterns?: string[]
  ): Promise<MatchResult[]> {
    const results: MatchResult[] = [];
    const entries = await readDir(dirPath);

    for (const entry of entries) {
      if (results.length >= maxResults) break;

      const entryPath = await join(dirPath, entry.name);
      if (!entry.isDirectory) {
        // Check if file matches include/exclude patterns
        const fileName = entry.name.toLowerCase();
        if (includePatterns && !includePatterns.some(pattern => fileName.endsWith(pattern.toLowerCase()))) {
          continue;
        }
        if (excludePatterns && excludePatterns.some(pattern => fileName.endsWith(pattern.toLowerCase()))) {
          continue;
        }

        try {
          const content = await readTextFile(entryPath);
          const lines = content.split('\n');
          const searchQuery = ignoreCase ? query.toLowerCase() : query;

          for (let i = 0; i < lines.length; i++) {
            const line = ignoreCase ? lines[i].toLowerCase() : lines[i];
            if (line.includes(searchQuery)) {
              results.push({
                file: {
                  name: entry.name,
                  path: entryPath,
                  isDirectory: false,
                  type: 'file'
                },
                line: i + 1,
                content: lines[i]
              });
              if (results.length >= maxResults) break;
            }
          }
        } catch (error) {
          console.error(`Error reading file ${entryPath}:`, error);
        }
      }
    }

    return results;
  },

  async searchFilesByName(query: string, dirPath: string, maxResults: number = 20): Promise<DirectoryItem[]> {
    const results: DirectoryItem[] = [];
    const entries = await readDir(dirPath);
    const searchQuery = query.toLowerCase();

    for (const entry of entries) {
      if (results.length >= maxResults) break;

      const entryPath = await join(dirPath, entry.name);
      if (entry.name.toLowerCase().includes(searchQuery)) {
        results.push({
          name: entry.name,
          path: entryPath,
          isDirectory: entry.isDirectory,
          type: entry.isDirectory ? 'directory' : 'file'
        });
      }
    }

    return results;
  },

  async searchFilesByNameAdvanced(
    query: string,
    dirPath: string,
    maxResults: number = 20,
    includePatterns?: string[],
    excludePatterns?: string[]
  ): Promise<DirectoryItem[]> {
    const results: DirectoryItem[] = [];
    const entries = await readDir(dirPath);
    const searchQuery = query.toLowerCase();

    for (const entry of entries) {
      if (results.length >= maxResults) break;

      const entryPath = await join(dirPath, entry.name);
      const fileName = entry.name.toLowerCase();

      // Check if file matches include/exclude patterns
      if (includePatterns && !includePatterns.some(pattern => fileName.endsWith(pattern.toLowerCase()))) {
        continue;
      }
      if (excludePatterns && excludePatterns.some(pattern => fileName.endsWith(pattern.toLowerCase()))) {
        continue;
      }

      if (fileName.includes(searchQuery)) {
        results.push({
          name: entry.name,
          path: entryPath,
          isDirectory: entry.isDirectory,
          type: entry.isDirectory ? 'directory' : 'file'
        });
      }
    }

    return results;
  },

  async isImageFile(filePath: string): Promise<boolean> {
    const extensions = ['.png', '.jpg', '.jpeg', '.gif', '.webp', '.svg', '.bmp'];
    const path = filePath.toLowerCase();
    return extensions.some(ext => path.endsWith(ext));
  },

  async isAudioFile(filePath: string): Promise<boolean> {
    const extensions = ['.mp3', '.wav', '.ogg', '.m4a', '.aac', '.flac'];
    const path = filePath.toLowerCase();
    return extensions.some(ext => path.endsWith(ext));
  }
};<|MERGE_RESOLUTION|>--- conflicted
+++ resolved
@@ -121,11 +121,11 @@
     return await readTextFile(filePath);
   },
 
-<<<<<<< HEAD
+
   async writeToFile(filePath: string, content: string): Promise<void> {
     await writeTextFile(filePath, content);
   },
-=======
+
 /**
  * Write text to a file, overwriting existing content
  * @param path - Path of the file
@@ -151,7 +151,7 @@
   
   return invoke('write_to_file', { path, content });
 }
->>>>>>> ef99f63a
+
 
   async isDirectory(path: string): Promise<boolean> {
     try {
