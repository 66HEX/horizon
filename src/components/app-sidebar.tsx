--- conflicted
+++ resolved
@@ -50,14 +50,10 @@
     handleCreateSubmit,
     closeCreateDialog
   } = useFileContext();
-<<<<<<< HEAD
   
   // Get diagnostics from LSP store
   const { diagnostics, currentFilePath } = useLspStore();
   
-=======
-
->>>>>>> e7c9cebe
   const [searchQuery, setSearchQuery] = useState<string>("");
   const [searchResults, setSearchResults] = useState<DirectoryItem[]>([]);
   const [isSearchMode, setIsSearchMode] = useState<boolean>(false);
@@ -273,19 +269,12 @@
                     {activeTab === "search"
                       ? `Search`
                       : (activeTab === "git"
-<<<<<<< HEAD
                           ? `Git Integration`
                           : (activeTab === "diagnostics"
                               ? `Diagnostics ${diagnosticSummary.total > 0 ? `(${diagnosticSummary.total})` : ''}`
                               : (isSearchMode 
                                   ? `Results (${searchResults.length})` 
                                   : (currentDirectory ? `Files (${currentDirectory.split('/').pop() || currentDirectory.split('\\').pop()})` : 'Files'))))}
-=======
-                        ? `Git Integration`
-                        : (isSearchMode
-                          ? `Results (${searchResults.length})`
-                          : (currentDirectory ? `Files (${currentDirectory.split('/').pop() || currentDirectory.split('\\').pop()})` : 'Files')))}
->>>>>>> e7c9cebe
                   </SidebarGroupLabel>
                   <div className="flex items-center gap-1">
                     {activeTab === "files" && (
@@ -527,14 +516,10 @@
 }) {
   const [isExpanded, setIsExpanded] = useState(false);
   const [contextMenuPosition, setContextMenuPosition] = useState<{ x: number, y: number } | null>(null);
-<<<<<<< HEAD
   const [localChildren, setLocalChildren] = useState<DirectoryItem[] | null>(null);
   const [isLocalLoading, setIsLocalLoading] = useState(false);
   
   const { 
-=======
-  const {
->>>>>>> e7c9cebe
     loadDirectoryContents,
     handleCut,
     handleCopy,
@@ -614,7 +599,6 @@
     }
     setContextMenuPosition(null);
   };
-<<<<<<< HEAD
   
   // Determine loading state - use only local state if we've tried to load
   const isLoading = localChildren === null ? isLocalLoading : false;
@@ -622,12 +606,6 @@
   // Use local children if available
   const children = localChildren || item.children;
   
-=======
-
-  // Determine loading state
-  const isLoading = item.isDirectory && isExpanded && item.needsLoading;
-
->>>>>>> e7c9cebe
   return (
     <div className="pl-1 max-w-[16rem]">
       <DropdownMenu
@@ -755,19 +733,11 @@
             <div className="flex items-center gap-2 py-1 px-2 text-sm text-muted-foreground">
               Loading...
             </div>
-<<<<<<< HEAD
-          ) : children && children.length > 0 ? (
-            children.map((child) => (
-              <DirectoryTree 
-                key={child.path} 
-                item={child} 
-=======
           ) : item.children && item.children.length > 0 ? (
             item.children.map((child) => (
               <DirectoryTree
                 key={child.path}
                 item={child}
->>>>>>> e7c9cebe
                 onFileClick={onFileClick}
                 activeFilePath={activeFilePath}
               />
