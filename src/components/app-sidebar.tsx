<<<<<<< HEAD
import * as React from "react";
import { useState, useEffect, useRef } from "react";
import {
  IconChevronRight,
  IconFile,
  IconFolderOpen,
  IconDeviceFloppy,
  IconDownload,
  IconSearch,
  IconX,
  IconGitBranch,
  IconFolder,
  IconFileText,
  IconFolderPlus,
  IconCopy,
  IconTrash,
  IconEdit,
  IconScissors,
  IconClipboard,
  IconAlertTriangle,
} from "@tabler/icons-react";
=======
import { useState, useEffect, useMemo } from "react"
>>>>>>> fa7958da
import {
  Sidebar,
  SidebarContent,
  SidebarRail,
  useSidebar,
<<<<<<< HEAD
} from "@/components/ui/sidebar";
import { Button } from "@/components/ui/button";
import { Input } from "@/components/ui/input";
import { DirectoryItem } from "@/lib/file-service";
import { useFileContext } from "@/lib/file-context";
import {
  Tooltip,
  TooltipContent,
  TooltipProvider,
  TooltipTrigger,
} from "@/components/ui/tooltip";
import { ScrollArea } from "./ui/scroll-area";
import {
  DropdownMenu,
  DropdownMenuContent,
  DropdownMenuItem,
  DropdownMenuSeparator,
  DropdownMenuGroup,
} from "@/components/ui/dropdown-menu";
import { RenameDialog } from "./rename-dialog";
import { CreateDialog } from "./create-dialog";
import { FileService } from "@/lib/file-service";
import { useLspStore } from "@/lib/lsp-store";
import { Badge } from "@/components/ui/badge";
=======
} from "@/components/ui/sidebar"
import { useFileContext } from "@/lib/file-context"
import { RenameDialog } from "@/components/rename-dialog"
import { CreateDialog } from "@/components/create-dialog"
import { useLspStore } from "@/lib/stores/lsp-store"
import { SidebarTabs } from "@/components/sidebar-tabs"
import { SidebarFilesTab } from "@/components/sidebar-files-tab"
import { SidebarSearchTab } from "@/components/sidebar-search-tab"
import { SidebarDiagnosticsTab } from "@/components/sidebar-diagnostics-tab"
import { SidebarGitTab } from "@/components/sidebar-git-tab"
>>>>>>> fa7958da

export function AppSidebar({ ...props }: React.ComponentProps<typeof Sidebar>) {
  const { toggleSidebar } = useSidebar();
  const {
    openFile,
    openDirectory,
    openFileFromPath,
    saveFile,
    saveFileAs,
    directoryStructure,
    currentDirectory,
    activeFilePath,
    searchFiles,
    searchFileContents,
    currentFile,
    renameDialog,
    handleRenameSubmit,
    closeRenameDialog,
    createDialog,
    handleCreateSubmit,
    closeCreateDialog,
  } = useFileContext();
<<<<<<< HEAD

  const { diagnostics, currentFilePath } = useLspStore();

  const [searchQuery, setSearchQuery] = useState<string>("");
  const [searchResults, setSearchResults] = useState<DirectoryItem[]>([]);
  const [isSearchMode, setIsSearchMode] = useState<boolean>(false);
  const [isSearching, setIsSearching] = useState<boolean>(false);
  const searchDebounceRef = useRef<NodeJS.Timeout | null>(null);
  const searchingIndicatorTimeoutRef = useRef<NodeJS.Timeout | null>(null);
  const [activeTab, setActiveTab] = useState<string>("files");

  const diagnosticSummary = React.useMemo(() => {
    const errorCount = diagnostics.filter((d) => d.severity === "error").length;
    const warningCount = diagnostics.filter(
      (d) => d.severity === "warning",
    ).length;
    const infoCount = diagnostics.filter(
      (d) => d.severity === "information" || d.severity === "hint",
    ).length;

=======
  
  const { diagnostics, currentFilePath, filesDiagnostics } = useLspStore();
  const [activeTab, setActiveTab] = useState<string>("files");

  const diagnosticSummary = useMemo(() => {
    // Count all errors, warnings and infos across all files
    let errorCount = 0;
    let warningCount = 0;
    let infoCount = 0;

    Object.values(filesDiagnostics).forEach((fileDiagnostics) => {
      errorCount += fileDiagnostics.filter(d => d.severity === 'error').length;
      warningCount += fileDiagnostics.filter(d => d.severity === 'warning').length;
      infoCount += fileDiagnostics.filter(d => d.severity === 'information' || d.severity === 'hint').length;
    });
    
>>>>>>> fa7958da
    return {
      errorCount,
      warningCount,
      infoCount,
      total: errorCount + warningCount + infoCount,
    };
  }, [filesDiagnostics]);

  useEffect(() => {
    const handleToggleSidebar = () => {
      toggleSidebar();
    };

    document.addEventListener("toggle-sidebar", handleToggleSidebar);
    return () => {
      document.removeEventListener("toggle-sidebar", handleToggleSidebar);
    };
  }, [toggleSidebar]);

  useEffect(() => {
    if (activeTab !== "search") {
      // Close search mode when switching to a different tab
      const event = new CustomEvent('close-search', {});
      window.dispatchEvent(event);
    }
  }, [activeTab]);

<<<<<<< HEAD
  const handleSearchInputChange = (e: React.ChangeEvent<HTMLInputElement>) => {
    const query = e.target.value;
    setSearchQuery(query);

    if (searchDebounceRef.current) {
      clearTimeout(searchDebounceRef.current);
    }

    if (!query.trim()) {
      setSearchResults([]);
      setIsSearchMode(false);
      return;
    }

    setIsSearchMode(true);

    searchDebounceRef.current = setTimeout(() => {
      performSearch(query);
    }, 300);
  };

  const performSearch = async (query: string) => {
    if (!query.trim()) return;

    if (searchingIndicatorTimeoutRef.current) {
      clearTimeout(searchingIndicatorTimeoutRef.current);
    }

    searchingIndicatorTimeoutRef.current = setTimeout(() => {
      setIsSearching(true);
    }, 300);

    try {
      const fileNameResults = await searchFiles(query);
      const contentResults = await searchFileContents(query);

      const combinedResults = [...fileNameResults];

      contentResults.forEach((contentItem) => {
        if (!combinedResults.some((item) => item.path === contentItem.path)) {
          combinedResults.push({
            ...contentItem,
            name: `${contentItem.name} (match in content)`,
          });
        }
      });

      setSearchResults(combinedResults);
    } catch (error) {
      console.error("Error during search:", error);
    } finally {
      if (searchingIndicatorTimeoutRef.current) {
        clearTimeout(searchingIndicatorTimeoutRef.current);
        searchingIndicatorTimeoutRef.current = null;
      }
      setIsSearching(false);
    }
  };

  useEffect(() => {
    return () => {
      if (searchDebounceRef.current) {
        clearTimeout(searchDebounceRef.current);
      }
      if (searchingIndicatorTimeoutRef.current) {
        clearTimeout(searchingIndicatorTimeoutRef.current);
      }
    };
  }, []);

  const clearSearch = () => {
    setSearchQuery("");
    setSearchResults([]);
    setIsSearchMode(false);
    if (searchDebounceRef.current) {
      clearTimeout(searchDebounceRef.current);
    }
    if (searchingIndicatorTimeoutRef.current) {
      clearTimeout(searchingIndicatorTimeoutRef.current);
    }
  };

=======
>>>>>>> fa7958da
  const handleOpenFile = async () => {
    await openFile();
  };

  const handleOpenDirectory = async () => {
    await openDirectory();
  };

  const handleSaveFile = async () => {
    if (currentFile) {
      await saveFile(currentFile.content);
    }
  };

  const handleSaveAsFile = async () => {
    if (currentFile) {
      await saveFileAs(currentFile.content);
    }
  };

  const handleFileClick = async (filePath: string) => {
    try {
      await openFileFromPath(filePath);
<<<<<<< HEAD
    } catch (error) {}
=======
    } catch (error) {
      console.error('Error opening file:', error);
    }
>>>>>>> fa7958da
  };

  return (
    <Sidebar {...props}>
      {renameDialog.isOpen && (
        <RenameDialog
          isOpen={renameDialog.isOpen}
          onClose={closeRenameDialog}
          onRename={handleRenameSubmit}
          itemName={renameDialog.name}
          itemType={renameDialog.isDirectory ? "folder" : "file"}
        />
      )}

      {createDialog.isOpen && (
        <CreateDialog
          isOpen={createDialog.isOpen}
          onClose={closeCreateDialog}
          onCreate={handleCreateSubmit}
          itemType={createDialog.type}
          directoryPath={createDialog.path || ""}
        />
      )}

      <SidebarContent className="relative w-full h-full select-none">
        <div className="flex h-full">
<<<<<<< HEAD
          <div className="w-12 bg-sidebar-accent/5 border-r border-sidebar-border/20 flex flex-col items-center py-2 pt-6 pl-6.5 pr-8">
            <button
              onClick={() => setActiveTab("files")}
              className={`p-2 rounded-md mb-2 cursor-pointer ${activeTab === "files" ? "bg-sidebar-accent" : "hover:bg-sidebar-accent/50"}`}
            >
              <IconFolder className="h-4 w-4" />
            </button>
            <button
              onClick={() => setActiveTab("search")}
              className={`p-2 rounded-md mb-2 cursor-pointer ${activeTab === "search" ? "bg-sidebar-accent" : "hover:bg-sidebar-accent/50"}`}
            >
              <IconSearch className="h-4 w-4" />
            </button>
            <button
              onClick={() => setActiveTab("diagnostics")}
              className={`p-2 rounded-md mb-2 cursor-pointer relative ${activeTab === "diagnostics" ? "bg-sidebar-accent/20" : "hover:bg-sidebar-accent/10"}`}
            >
              <IconAlertTriangle className="h-4 w-4" />
              {diagnosticSummary.total > 0 && (
                <Badge
                  className="absolute -top-1 -right-1 p-1 h-4 min-w-4 flex items-center justify-center text-xs"
                  variant={
                    diagnosticSummary.errorCount > 0
                      ? "destructive"
                      : diagnosticSummary.warningCount > 0
                        ? "warning"
                        : "default"
                  }
                >
                  {diagnosticSummary.total}
                </Badge>
              )}
            </button>
            <button
              onClick={() => setActiveTab("git")}
              className={`p-2 rounded-md cursor-pointer ${activeTab === "git" ? "bg-sidebar-accent" : "hover:bg-sidebar-accent/50"}`}
            >
              <IconGitBranch className="h-4 w-4" />
            </button>
          </div>

          <div className="flex-1 flex flex-col">
            <div className="flex flex-col w-full bg-gradient-to-r from-sidebar-background to-sidebar-background/95 backdrop-blur-sm border-b border-sidebar-border/20">
              <div className="flex items-center justify-between px-3 py-2 w-full">
                <div className="flex w-full justify-between items-center gap-2">
                  <SidebarGroupLabel className="mb-0">
                    {activeTab === "search"
                      ? `Search`
                      : activeTab === "git"
                        ? `Git Integration`
                        : activeTab === "diagnostics"
                          ? `Diagnostics ${diagnosticSummary.total > 0 ? `(${diagnosticSummary.total})` : ""}`
                          : isSearchMode
                            ? `Results (${searchResults.length})`
                            : currentDirectory
                              ? `Files (${currentDirectory.split("/").pop() || currentDirectory.split("\\").pop()})`
                              : "Files"}
                  </SidebarGroupLabel>
                  <div className="flex items-center gap-1">
                    {activeTab === "files" && (
                      <>
                        <Button
                          variant="ghost"
                          size="icon"
                          onClick={handleOpenFile}
                          title="Open File"
                          className="h-6 w-6 hover:bg-sidebar-accent/20"
                        >
                          <IconFile className="size-3" />
                        </Button>
                        <Button
                          variant="ghost"
                          size="icon"
                          onClick={handleOpenDirectory}
                          title="Open Directory"
                          className="h-6 w-6 hover:bg-sidebar-accent/20"
                        >
                          <IconFolderOpen className="size-3" />
                        </Button>
                        <TooltipProvider>
                          <Tooltip>
                            <TooltipTrigger asChild>
                              <Button
                                variant="ghost"
                                size="icon"
                                onClick={handleSaveFile}
                                disabled={!currentFile}
                                className="h-6 w-6 hover:bg-sidebar-accent/20 disabled:hover:scale-100"
                              >
                                <IconDeviceFloppy className="size-3" />
                              </Button>
                            </TooltipTrigger>
                            <TooltipContent>
                              {currentFile ? "Save" : "No file open to save"}
                            </TooltipContent>
                          </Tooltip>
                        </TooltipProvider>
                        <TooltipProvider>
                          <Tooltip>
                            <TooltipTrigger asChild>
                              <Button
                                variant="ghost"
                                size="icon"
                                onClick={handleSaveAsFile}
                                disabled={!currentFile}
                                className="h-6 w-6 hover:bg-sidebar-accent/20 disabled:hover:scale-100"
                              >
                                <IconDownload className="size-3" />
                              </Button>
                            </TooltipTrigger>
                            <TooltipContent>
                              {currentFile ? "Save" : "No file open to save"}
                            </TooltipContent>
                          </Tooltip>
                        </TooltipProvider>
                      </>
                    )}
                    {activeTab === "diagnostics" &&
                      diagnosticSummary.total > 0 && (
                        <div className="flex items-center gap-1 text-xs text-muted-foreground">
                          {diagnosticSummary.errorCount > 0 && (
                            <div className="flex items-center">
                              <span className="text-destructive mr-1">
                                {diagnosticSummary.errorCount}
                              </span>
                              <span>Errors</span>
                            </div>
                          )}
                          {diagnosticSummary.warningCount > 0 && (
                            <div className="flex items-center ml-2">
                              <span className="text-warning mr-1">
                                {diagnosticSummary.warningCount}
                              </span>
                              <span>Warnings</span>
                            </div>
                          )}
                        </div>
                      )}
                  </div>
                </div>
              </div>
            </div>

            <div className="flex-1 overflow-hidden">
              {activeTab === "files" && (
                <SidebarGroupContent className="relative overflow-hidden h-full">
                  <ScrollArea
                    className="absolute inset-0 w-full h-full"
                    type="auto"
                    scrollHideDelay={400}
                  >
                    <SidebarMenu>
                      {directoryStructure ? (
                        directoryStructure.map((item, index) => (
                          <DirectoryTree
                            key={`file-${index}`}
                            item={item}
                            onFileClick={handleFileClick}
                            activeFilePath={activeFilePath}
                          />
                        ))
                      ) : (
                        <div className="flex flex-col items-center justify-center h-full px-2 text-center text-muted-foreground">
                          <p className="text-xs mt-2">
                            Open a directory to view files
                          </p>
                        </div>
                      )}
                    </SidebarMenu>
                  </ScrollArea>
                </SidebarGroupContent>
              )}

              {activeTab === "search" && (
                <SidebarGroupContent className="relative overflow-hidden h-full">
                  <div className="px-1 pb-2 pt-2">
                    <div className="relative ml-2">
                      <div className="absolute left-2 top-1/2 -translate-y-1/2 pointer-events-none">
                        <IconSearch className="h-4 w-4 text-muted-foreground" />
                      </div>
                      <Input
                        className="pl-8 pr-8 text-xs bg-sidebar-accent/10 border-sidebar-border/20 focus:border-sidebar-border/40"
                        placeholder="Search files and content..."
                        value={searchQuery}
                        onChange={handleSearchInputChange}
                      />
                      {searchQuery && (
                        <div className="absolute right-2 top-1/2 -translate-y-1/2 flex items-center gap-1">
                          <button
                            className="flex items-center justify-center hover:text-foreground transition-colors"
                            onClick={clearSearch}
                          >
                            <IconX className="h-4 w-4 text-muted-foreground cursor-pointer" />
                          </button>
                        </div>
                      )}
                    </div>
                  </div>
                  <ScrollArea
                    className="absolute inset-0 w-full h-full"
                    type="auto"
                    scrollHideDelay={400}
                  >
                    <SidebarMenu>
                      {isSearching ? (
                        <div className="px-2 py-4 text-center text-muted-foreground">
                          <p className="text-sm">Searching...</p>
                        </div>
                      ) : searchResults.length > 0 ? (
                        searchResults.map((item, index) => (
                          <DirectoryTree
                            key={`search-${index}`}
                            item={item}
                            onFileClick={handleFileClick}
                            activeFilePath={activeFilePath}
                          />
                        ))
                      ) : searchQuery ? (
                        <div className="px-2 py-4 text-center text-muted-foreground">
                          <p className="text-sm">
                            No results for "{searchQuery}"
                          </p>
                        </div>
                      ) : (
                        <div className="flex flex-col items-center justify-center h-full px-2 text-center text-muted-foreground">
                          <p className="text-xs mt-2">
                            Enter a search term to find files and content
                          </p>
                        </div>
                      )}
                    </SidebarMenu>
                  </ScrollArea>
                </SidebarGroupContent>
              )}

              {activeTab === "diagnostics" && (
                <SidebarGroupContent className="relative overflow-hidden h-full">
                  <ScrollArea
                    className="absolute inset-0 w-full h-full"
                    type="auto"
                    scrollHideDelay={400}
                  >
                    <SidebarMenu>
                      {!currentFilePath ? (
                        <div className="flex flex-col items-center justify-center h-full px-2 text-center text-muted-foreground">
                          <p className="text-xs mt-2">
                            Open a file to view diagnostics
                          </p>
                        </div>
                      ) : diagnostics.length > 0 ? (
                        <div className="p-1">
                          {diagnostics.map((diagnostic, index) => (
                            <div
                              key={`diagnostic-${index}`}
                              className="p-2 mb-1 text-xs rounded-md hover:bg-sidebar-accent/10 cursor-pointer border-l-2 border-l-transparent hover:border-l-sidebar-accent transition-colors"
                              style={{
                                borderLeftColor:
                                  diagnostic.severity === "error"
                                    ? "var(--destructive)"
                                    : diagnostic.severity === "warning"
                                      ? "var(--warning)"
                                      : "var(--muted)",
                              }}
                            >
                              <div className="flex items-start gap-2">
                                <div className="flex-shrink-0 mt-0.5">
                                  {diagnostic.severity === "error" ? (
                                    <IconAlertTriangle className="h-3.5 w-3.5 text-destructive" />
                                  ) : diagnostic.severity === "warning" ? (
                                    <IconAlertTriangle className="h-3.5 w-3.5 text-warning" />
                                  ) : (
                                    <IconAlertTriangle className="h-3.5 w-3.5 text-muted-foreground" />
                                  )}
                                </div>
                                <div className="flex-grow">
                                  <div className="font-medium mb-0.5">
                                    {diagnostic.message}
                                  </div>
                                  <div className="text-muted-foreground">
                                    Line {diagnostic.range.start.line + 1},
                                    Column{" "}
                                    {diagnostic.range.start.character + 1}
                                  </div>
                                </div>
                              </div>
                            </div>
                          ))}
                        </div>
                      ) : (
                        <div className="flex flex-col items-center justify-center h-full px-2 text-center text-muted-foreground">
                          <IconAlertTriangle className="h-10 w-10 mb-2 text-muted-foreground opacity-20" />
                          <p className="text-sm">No diagnostics found</p>
                          <p className="text-xs mt-1">
                            The current file has no errors or warnings
                          </p>
                        </div>
                      )}
                    </SidebarMenu>
                  </ScrollArea>
                </SidebarGroupContent>
              )}

              {activeTab === "git" && (
                <SidebarGroupContent className="relative overflow-hidden h-full">
                  <ScrollArea
                    className="absolute inset-0 w-full h-full"
                    type="auto"
                    scrollHideDelay={400}
                  >
                    <div className="mt-2 flex flex-col items-center justify-center h-full px-2 text-center text-muted-foreground">
                      <p className="mb-2">Git integration coming soon</p>
                      <p className="text-xs">
                        This feature will allow you to manage your git
                        repository
                      </p>
                    </div>
                  </ScrollArea>
                </SidebarGroupContent>
=======
          {/* Sidebar Navigation */}
          <SidebarTabs 
            activeTab={activeTab}
            setActiveTab={setActiveTab}
            diagnosticSummary={diagnosticSummary}
          />

          {/* Tab Content */}
          <div className="flex-1 flex flex-col overflow-hidden">
            <div className="flex flex-col w-full bg-gradient-to-r from-sidebar-background to-sidebar-background/95 backdrop-blur-sm">
              {activeTab === "files" && (
                <SidebarFilesTab 
                  handleOpenFile={handleOpenFile}
                  handleOpenDirectory={handleOpenDirectory}
                  handleSaveFile={handleSaveFile}
                  handleSaveAsFile={handleSaveAsFile}
                  currentDirectory={currentDirectory}
                  directoryStructure={directoryStructure || null}
                  onFileClick={handleFileClick}
                  activeFilePath={activeFilePath}
                  currentFile={currentFile}
                />
              )}

              {activeTab === "search" && (
                <SidebarSearchTab
                  searchFiles={searchFiles}
                  searchFileContents={searchFileContents}
                  activeFilePath={activeFilePath}
                  onFileClick={handleFileClick}
                />
              )}

              {activeTab === "diagnostics" && (
                <SidebarDiagnosticsTab
                  filesDiagnostics={filesDiagnostics}
                  openFileFromPath={(path: string) => {
                    return openFileFromPath(path).then(() => {});
                  }}
                  diagnosticSummary={diagnosticSummary}
                  currentFilePath={currentFilePath}
                />
              )}

              {activeTab === "git" && (
                <SidebarGitTab />
>>>>>>> fa7958da
              )}
            </div>
          </div>
        </div>
      </SidebarContent>
      <SidebarRail />
    </Sidebar>
<<<<<<< HEAD
  );
}

function DirectoryTree({
  item,
  onFileClick,
  activeFilePath,
}: {
  item: DirectoryItem;
  onFileClick: (path: string) => void;
  activeFilePath: string | null;
}) {
  const [isExpanded, setIsExpanded] = useState(false);
  const [contextMenuPosition, setContextMenuPosition] = useState<{
    x: number;
    y: number;
  } | null>(null);
  const [localChildren, setLocalChildren] = useState<DirectoryItem[] | null>(
    null,
  );
  const [isLocalLoading, setIsLocalLoading] = useState(false);

  const {
    loadDirectoryContents,
    handleCut,
    handleCopy,
    handlePaste,
    handleCopyPath,
    handleCopyRelativePath,
    handleRename,
    handleDelete,
    handleCreateFile,
    handleCreateFolder,
    clipboard,
  } = useFileContext();

  const hasClipboardContent =
    clipboard.path !== null && clipboard.type !== null;

  useEffect(() => {
    if (
      item.isDirectory &&
      isExpanded &&
      (item.needsLoading || !item.children || item.children.length === 0)
    ) {
      setIsLocalLoading(true);
      setLocalChildren(null);

      const loadContents = async () => {
        try {
          loadDirectoryContents(item.path, item);

          const fileService = new FileService();
          const contents = await fileService.loadDirectoryContents(item.path);
          if (contents && contents.length > 0) {
            setLocalChildren(contents);
          } else {
            setLocalChildren([]);
          }

          setIsLocalLoading(false);
        } catch (error) {
          console.error("Error loading contents:", error);
          setIsLocalLoading(false);

          setLocalChildren([]);
        }
      };

      loadContents();
    }
  }, [isExpanded, item, loadDirectoryContents]);

  const handleClick = () => {
    if (item.isDirectory) {
      setIsExpanded(!isExpanded);
    } else {
      onFileClick(item.path);
    }
  };

  const handleContextMenu = (e: React.MouseEvent) => {
    e.preventDefault();
    setContextMenuPosition({ x: e.clientX, y: e.clientY });
  };

  const isActive = activeFilePath === item.path;

  const handlePasteInFolder = async () => {
    try {
      if (item.isDirectory) {
        handlePaste(item.path);
      } else {
        const { dirname } = await import("@tauri-apps/api/path");
        const parentDir = await dirname(item.path);
        handlePaste(parentDir);
      }
    } catch (error) {
      console.error("Error during paste operation:", error);
    }
    setContextMenuPosition(null);
  };

  const isLoading = localChildren === null ? isLocalLoading : false;

  return (
    <div className="pl-1 max-w-[16rem]">
      <DropdownMenu
        open={!!contextMenuPosition}
        onOpenChange={(open) => {
          if (!open) setContextMenuPosition(null);
        }}
      >
        <div
          className={`flex flex-row items-center gap-2 py-1 px-2 rounded cursor-pointer hover:bg-muted ${isActive ? "bg-muted" : ""}`}
          onClick={handleClick}
          onContextMenu={handleContextMenu}
        >
          {item.isDirectory ? (
            <IconChevronRight
              className={`h-4 w-4 text-muted-foreground transition-transform ${isExpanded ? "rotate-90" : ""}`}
            />
          ) : (
            <IconFile className="h-4 w-4 text-muted-foreground" />
          )}
          <span className="truncate text-sm">{item.name}</span>
        </div>

        {contextMenuPosition && (
          <DropdownMenuContent
            className="w-56"
            style={{
              position: "absolute",
              left: `${contextMenuPosition.x}px`,
              top: `${contextMenuPosition.y}px`,
            }}
          >
            {item.isDirectory && (
              <>
                <DropdownMenuGroup>
                  <DropdownMenuItem
                    onSelect={() => {
                      handleCreateFile(item.path);
                      setContextMenuPosition(null);
                    }}
                  >
                    <IconFileText className="mr-2 h-4 w-4" />
                    <span>New File</span>
                  </DropdownMenuItem>
                  <DropdownMenuItem
                    onSelect={() => {
                      handleCreateFolder(item.path);
                      setContextMenuPosition(null);
                    }}
                  >
                    <IconFolderPlus className="mr-2 h-4 w-4" />
                    <span>New Folder</span>
                  </DropdownMenuItem>
                </DropdownMenuGroup>
                <DropdownMenuSeparator />
              </>
            )}

            <DropdownMenuGroup>
              <DropdownMenuItem
                onSelect={() => {
                  handleCut(item.path);
                  setContextMenuPosition(null);
                }}
              >
                <IconScissors className="mr-2 h-4 w-4" />
                <span>Cut</span>
              </DropdownMenuItem>
              <DropdownMenuItem
                onSelect={() => {
                  handleCopy(item.path);
                  setContextMenuPosition(null);
                }}
              >
                <IconCopy className="mr-2 h-4 w-4" />
                <span>Copy</span>
              </DropdownMenuItem>
              {hasClipboardContent && (
                <DropdownMenuItem onSelect={handlePasteInFolder}>
                  <IconClipboard className="mr-2 h-4 w-4" />
                  <span>Paste {!item.isDirectory && "in Parent Folder"}</span>
                </DropdownMenuItem>
              )}
            </DropdownMenuGroup>

            <DropdownMenuSeparator />

            <DropdownMenuGroup>
              <DropdownMenuItem
                onSelect={() => {
                  handleCopyPath(item.path);
                  setContextMenuPosition(null);
                }}
              >
                <IconCopy className="mr-2 h-4 w-4" />
                <span>Copy Path</span>
              </DropdownMenuItem>
              <DropdownMenuItem
                onSelect={() => {
                  handleCopyRelativePath(item.path);
                  setContextMenuPosition(null);
                }}
              >
                <IconCopy className="mr-2 h-4 w-4" />
                <span>Copy Relative Path</span>
              </DropdownMenuItem>
            </DropdownMenuGroup>

            <DropdownMenuSeparator />

            <DropdownMenuGroup>
              <DropdownMenuItem
                onSelect={() => {
                  handleRename(item.path);
                  setContextMenuPosition(null);
                }}
              >
                <IconEdit className="mr-2 h-4 w-4" />
                <span>Rename</span>
              </DropdownMenuItem>
              <DropdownMenuItem
                className="text-destructive focus:text-destructive"
                onSelect={() => {
                  handleDelete(item.path);
                  setContextMenuPosition(null);
                }}
              >
                <IconTrash className="mr-2 h-4 w-4" />
                <span>Delete</span>
              </DropdownMenuItem>
            </DropdownMenuGroup>
          </DropdownMenuContent>
        )}
      </DropdownMenu>

      {item.isDirectory && isExpanded && (
        <div className="pl-3">
          {isLoading ? (
            <div className="flex items-center gap-2 py-1 px-2 text-sm text-muted-foreground">
              Loading...
            </div>
          ) : item.children && item.children.length > 0 ? (
            item.children.map((child) => (
              <DirectoryTree
                key={child.path}
                item={child}
                onFileClick={onFileClick}
                activeFilePath={activeFilePath}
              />
            ))
          ) : (
            <div className="flex items-center gap-2 py-1 px-2 text-sm text-muted-foreground">
              Empty directory
            </div>
          )}
        </div>
      )}
    </div>
  );
=======
  )
>>>>>>> fa7958da
}<|MERGE_RESOLUTION|>--- conflicted
+++ resolved
@@ -1,59 +1,9 @@
-<<<<<<< HEAD
-import * as React from "react";
-import { useState, useEffect, useRef } from "react";
-import {
-  IconChevronRight,
-  IconFile,
-  IconFolderOpen,
-  IconDeviceFloppy,
-  IconDownload,
-  IconSearch,
-  IconX,
-  IconGitBranch,
-  IconFolder,
-  IconFileText,
-  IconFolderPlus,
-  IconCopy,
-  IconTrash,
-  IconEdit,
-  IconScissors,
-  IconClipboard,
-  IconAlertTriangle,
-} from "@tabler/icons-react";
-=======
 import { useState, useEffect, useMemo } from "react"
->>>>>>> fa7958da
 import {
   Sidebar,
   SidebarContent,
   SidebarRail,
   useSidebar,
-<<<<<<< HEAD
-} from "@/components/ui/sidebar";
-import { Button } from "@/components/ui/button";
-import { Input } from "@/components/ui/input";
-import { DirectoryItem } from "@/lib/file-service";
-import { useFileContext } from "@/lib/file-context";
-import {
-  Tooltip,
-  TooltipContent,
-  TooltipProvider,
-  TooltipTrigger,
-} from "@/components/ui/tooltip";
-import { ScrollArea } from "./ui/scroll-area";
-import {
-  DropdownMenu,
-  DropdownMenuContent,
-  DropdownMenuItem,
-  DropdownMenuSeparator,
-  DropdownMenuGroup,
-} from "@/components/ui/dropdown-menu";
-import { RenameDialog } from "./rename-dialog";
-import { CreateDialog } from "./create-dialog";
-import { FileService } from "@/lib/file-service";
-import { useLspStore } from "@/lib/lsp-store";
-import { Badge } from "@/components/ui/badge";
-=======
 } from "@/components/ui/sidebar"
 import { useFileContext } from "@/lib/file-context"
 import { RenameDialog } from "@/components/rename-dialog"
@@ -64,7 +14,6 @@
 import { SidebarSearchTab } from "@/components/sidebar-search-tab"
 import { SidebarDiagnosticsTab } from "@/components/sidebar-diagnostics-tab"
 import { SidebarGitTab } from "@/components/sidebar-git-tab"
->>>>>>> fa7958da
 
 export function AppSidebar({ ...props }: React.ComponentProps<typeof Sidebar>) {
   const { toggleSidebar } = useSidebar();
@@ -85,30 +34,8 @@
     closeRenameDialog,
     createDialog,
     handleCreateSubmit,
-    closeCreateDialog,
+    closeCreateDialog
   } = useFileContext();
-<<<<<<< HEAD
-
-  const { diagnostics, currentFilePath } = useLspStore();
-
-  const [searchQuery, setSearchQuery] = useState<string>("");
-  const [searchResults, setSearchResults] = useState<DirectoryItem[]>([]);
-  const [isSearchMode, setIsSearchMode] = useState<boolean>(false);
-  const [isSearching, setIsSearching] = useState<boolean>(false);
-  const searchDebounceRef = useRef<NodeJS.Timeout | null>(null);
-  const searchingIndicatorTimeoutRef = useRef<NodeJS.Timeout | null>(null);
-  const [activeTab, setActiveTab] = useState<string>("files");
-
-  const diagnosticSummary = React.useMemo(() => {
-    const errorCount = diagnostics.filter((d) => d.severity === "error").length;
-    const warningCount = diagnostics.filter(
-      (d) => d.severity === "warning",
-    ).length;
-    const infoCount = diagnostics.filter(
-      (d) => d.severity === "information" || d.severity === "hint",
-    ).length;
-
-=======
   
   const { diagnostics, currentFilePath, filesDiagnostics } = useLspStore();
   const [activeTab, setActiveTab] = useState<string>("files");
@@ -125,12 +52,11 @@
       infoCount += fileDiagnostics.filter(d => d.severity === 'information' || d.severity === 'hint').length;
     });
     
->>>>>>> fa7958da
     return {
       errorCount,
       warningCount,
       infoCount,
-      total: errorCount + warningCount + infoCount,
+      total: errorCount + warningCount + infoCount
     };
   }, [filesDiagnostics]);
 
@@ -139,9 +65,9 @@
       toggleSidebar();
     };
 
-    document.addEventListener("toggle-sidebar", handleToggleSidebar);
+    document.addEventListener('toggle-sidebar', handleToggleSidebar);
     return () => {
-      document.removeEventListener("toggle-sidebar", handleToggleSidebar);
+      document.removeEventListener('toggle-sidebar', handleToggleSidebar);
     };
   }, [toggleSidebar]);
 
@@ -153,91 +79,6 @@
     }
   }, [activeTab]);
 
-<<<<<<< HEAD
-  const handleSearchInputChange = (e: React.ChangeEvent<HTMLInputElement>) => {
-    const query = e.target.value;
-    setSearchQuery(query);
-
-    if (searchDebounceRef.current) {
-      clearTimeout(searchDebounceRef.current);
-    }
-
-    if (!query.trim()) {
-      setSearchResults([]);
-      setIsSearchMode(false);
-      return;
-    }
-
-    setIsSearchMode(true);
-
-    searchDebounceRef.current = setTimeout(() => {
-      performSearch(query);
-    }, 300);
-  };
-
-  const performSearch = async (query: string) => {
-    if (!query.trim()) return;
-
-    if (searchingIndicatorTimeoutRef.current) {
-      clearTimeout(searchingIndicatorTimeoutRef.current);
-    }
-
-    searchingIndicatorTimeoutRef.current = setTimeout(() => {
-      setIsSearching(true);
-    }, 300);
-
-    try {
-      const fileNameResults = await searchFiles(query);
-      const contentResults = await searchFileContents(query);
-
-      const combinedResults = [...fileNameResults];
-
-      contentResults.forEach((contentItem) => {
-        if (!combinedResults.some((item) => item.path === contentItem.path)) {
-          combinedResults.push({
-            ...contentItem,
-            name: `${contentItem.name} (match in content)`,
-          });
-        }
-      });
-
-      setSearchResults(combinedResults);
-    } catch (error) {
-      console.error("Error during search:", error);
-    } finally {
-      if (searchingIndicatorTimeoutRef.current) {
-        clearTimeout(searchingIndicatorTimeoutRef.current);
-        searchingIndicatorTimeoutRef.current = null;
-      }
-      setIsSearching(false);
-    }
-  };
-
-  useEffect(() => {
-    return () => {
-      if (searchDebounceRef.current) {
-        clearTimeout(searchDebounceRef.current);
-      }
-      if (searchingIndicatorTimeoutRef.current) {
-        clearTimeout(searchingIndicatorTimeoutRef.current);
-      }
-    };
-  }, []);
-
-  const clearSearch = () => {
-    setSearchQuery("");
-    setSearchResults([]);
-    setIsSearchMode(false);
-    if (searchDebounceRef.current) {
-      clearTimeout(searchDebounceRef.current);
-    }
-    if (searchingIndicatorTimeoutRef.current) {
-      clearTimeout(searchingIndicatorTimeoutRef.current);
-    }
-  };
-
-=======
->>>>>>> fa7958da
   const handleOpenFile = async () => {
     await openFile();
   };
@@ -261,13 +102,9 @@
   const handleFileClick = async (filePath: string) => {
     try {
       await openFileFromPath(filePath);
-<<<<<<< HEAD
-    } catch (error) {}
-=======
     } catch (error) {
       console.error('Error opening file:', error);
     }
->>>>>>> fa7958da
   };
 
   return (
@@ -278,7 +115,7 @@
           onClose={closeRenameDialog}
           onRename={handleRenameSubmit}
           itemName={renameDialog.name}
-          itemType={renameDialog.isDirectory ? "folder" : "file"}
+          itemType={renameDialog.isDirectory ? 'folder' : 'file'}
         />
       )}
 
@@ -288,332 +125,12 @@
           onClose={closeCreateDialog}
           onCreate={handleCreateSubmit}
           itemType={createDialog.type}
-          directoryPath={createDialog.path || ""}
+          directoryPath={createDialog.path || ''}
         />
       )}
 
       <SidebarContent className="relative w-full h-full select-none">
         <div className="flex h-full">
-<<<<<<< HEAD
-          <div className="w-12 bg-sidebar-accent/5 border-r border-sidebar-border/20 flex flex-col items-center py-2 pt-6 pl-6.5 pr-8">
-            <button
-              onClick={() => setActiveTab("files")}
-              className={`p-2 rounded-md mb-2 cursor-pointer ${activeTab === "files" ? "bg-sidebar-accent" : "hover:bg-sidebar-accent/50"}`}
-            >
-              <IconFolder className="h-4 w-4" />
-            </button>
-            <button
-              onClick={() => setActiveTab("search")}
-              className={`p-2 rounded-md mb-2 cursor-pointer ${activeTab === "search" ? "bg-sidebar-accent" : "hover:bg-sidebar-accent/50"}`}
-            >
-              <IconSearch className="h-4 w-4" />
-            </button>
-            <button
-              onClick={() => setActiveTab("diagnostics")}
-              className={`p-2 rounded-md mb-2 cursor-pointer relative ${activeTab === "diagnostics" ? "bg-sidebar-accent/20" : "hover:bg-sidebar-accent/10"}`}
-            >
-              <IconAlertTriangle className="h-4 w-4" />
-              {diagnosticSummary.total > 0 && (
-                <Badge
-                  className="absolute -top-1 -right-1 p-1 h-4 min-w-4 flex items-center justify-center text-xs"
-                  variant={
-                    diagnosticSummary.errorCount > 0
-                      ? "destructive"
-                      : diagnosticSummary.warningCount > 0
-                        ? "warning"
-                        : "default"
-                  }
-                >
-                  {diagnosticSummary.total}
-                </Badge>
-              )}
-            </button>
-            <button
-              onClick={() => setActiveTab("git")}
-              className={`p-2 rounded-md cursor-pointer ${activeTab === "git" ? "bg-sidebar-accent" : "hover:bg-sidebar-accent/50"}`}
-            >
-              <IconGitBranch className="h-4 w-4" />
-            </button>
-          </div>
-
-          <div className="flex-1 flex flex-col">
-            <div className="flex flex-col w-full bg-gradient-to-r from-sidebar-background to-sidebar-background/95 backdrop-blur-sm border-b border-sidebar-border/20">
-              <div className="flex items-center justify-between px-3 py-2 w-full">
-                <div className="flex w-full justify-between items-center gap-2">
-                  <SidebarGroupLabel className="mb-0">
-                    {activeTab === "search"
-                      ? `Search`
-                      : activeTab === "git"
-                        ? `Git Integration`
-                        : activeTab === "diagnostics"
-                          ? `Diagnostics ${diagnosticSummary.total > 0 ? `(${diagnosticSummary.total})` : ""}`
-                          : isSearchMode
-                            ? `Results (${searchResults.length})`
-                            : currentDirectory
-                              ? `Files (${currentDirectory.split("/").pop() || currentDirectory.split("\\").pop()})`
-                              : "Files"}
-                  </SidebarGroupLabel>
-                  <div className="flex items-center gap-1">
-                    {activeTab === "files" && (
-                      <>
-                        <Button
-                          variant="ghost"
-                          size="icon"
-                          onClick={handleOpenFile}
-                          title="Open File"
-                          className="h-6 w-6 hover:bg-sidebar-accent/20"
-                        >
-                          <IconFile className="size-3" />
-                        </Button>
-                        <Button
-                          variant="ghost"
-                          size="icon"
-                          onClick={handleOpenDirectory}
-                          title="Open Directory"
-                          className="h-6 w-6 hover:bg-sidebar-accent/20"
-                        >
-                          <IconFolderOpen className="size-3" />
-                        </Button>
-                        <TooltipProvider>
-                          <Tooltip>
-                            <TooltipTrigger asChild>
-                              <Button
-                                variant="ghost"
-                                size="icon"
-                                onClick={handleSaveFile}
-                                disabled={!currentFile}
-                                className="h-6 w-6 hover:bg-sidebar-accent/20 disabled:hover:scale-100"
-                              >
-                                <IconDeviceFloppy className="size-3" />
-                              </Button>
-                            </TooltipTrigger>
-                            <TooltipContent>
-                              {currentFile ? "Save" : "No file open to save"}
-                            </TooltipContent>
-                          </Tooltip>
-                        </TooltipProvider>
-                        <TooltipProvider>
-                          <Tooltip>
-                            <TooltipTrigger asChild>
-                              <Button
-                                variant="ghost"
-                                size="icon"
-                                onClick={handleSaveAsFile}
-                                disabled={!currentFile}
-                                className="h-6 w-6 hover:bg-sidebar-accent/20 disabled:hover:scale-100"
-                              >
-                                <IconDownload className="size-3" />
-                              </Button>
-                            </TooltipTrigger>
-                            <TooltipContent>
-                              {currentFile ? "Save" : "No file open to save"}
-                            </TooltipContent>
-                          </Tooltip>
-                        </TooltipProvider>
-                      </>
-                    )}
-                    {activeTab === "diagnostics" &&
-                      diagnosticSummary.total > 0 && (
-                        <div className="flex items-center gap-1 text-xs text-muted-foreground">
-                          {diagnosticSummary.errorCount > 0 && (
-                            <div className="flex items-center">
-                              <span className="text-destructive mr-1">
-                                {diagnosticSummary.errorCount}
-                              </span>
-                              <span>Errors</span>
-                            </div>
-                          )}
-                          {diagnosticSummary.warningCount > 0 && (
-                            <div className="flex items-center ml-2">
-                              <span className="text-warning mr-1">
-                                {diagnosticSummary.warningCount}
-                              </span>
-                              <span>Warnings</span>
-                            </div>
-                          )}
-                        </div>
-                      )}
-                  </div>
-                </div>
-              </div>
-            </div>
-
-            <div className="flex-1 overflow-hidden">
-              {activeTab === "files" && (
-                <SidebarGroupContent className="relative overflow-hidden h-full">
-                  <ScrollArea
-                    className="absolute inset-0 w-full h-full"
-                    type="auto"
-                    scrollHideDelay={400}
-                  >
-                    <SidebarMenu>
-                      {directoryStructure ? (
-                        directoryStructure.map((item, index) => (
-                          <DirectoryTree
-                            key={`file-${index}`}
-                            item={item}
-                            onFileClick={handleFileClick}
-                            activeFilePath={activeFilePath}
-                          />
-                        ))
-                      ) : (
-                        <div className="flex flex-col items-center justify-center h-full px-2 text-center text-muted-foreground">
-                          <p className="text-xs mt-2">
-                            Open a directory to view files
-                          </p>
-                        </div>
-                      )}
-                    </SidebarMenu>
-                  </ScrollArea>
-                </SidebarGroupContent>
-              )}
-
-              {activeTab === "search" && (
-                <SidebarGroupContent className="relative overflow-hidden h-full">
-                  <div className="px-1 pb-2 pt-2">
-                    <div className="relative ml-2">
-                      <div className="absolute left-2 top-1/2 -translate-y-1/2 pointer-events-none">
-                        <IconSearch className="h-4 w-4 text-muted-foreground" />
-                      </div>
-                      <Input
-                        className="pl-8 pr-8 text-xs bg-sidebar-accent/10 border-sidebar-border/20 focus:border-sidebar-border/40"
-                        placeholder="Search files and content..."
-                        value={searchQuery}
-                        onChange={handleSearchInputChange}
-                      />
-                      {searchQuery && (
-                        <div className="absolute right-2 top-1/2 -translate-y-1/2 flex items-center gap-1">
-                          <button
-                            className="flex items-center justify-center hover:text-foreground transition-colors"
-                            onClick={clearSearch}
-                          >
-                            <IconX className="h-4 w-4 text-muted-foreground cursor-pointer" />
-                          </button>
-                        </div>
-                      )}
-                    </div>
-                  </div>
-                  <ScrollArea
-                    className="absolute inset-0 w-full h-full"
-                    type="auto"
-                    scrollHideDelay={400}
-                  >
-                    <SidebarMenu>
-                      {isSearching ? (
-                        <div className="px-2 py-4 text-center text-muted-foreground">
-                          <p className="text-sm">Searching...</p>
-                        </div>
-                      ) : searchResults.length > 0 ? (
-                        searchResults.map((item, index) => (
-                          <DirectoryTree
-                            key={`search-${index}`}
-                            item={item}
-                            onFileClick={handleFileClick}
-                            activeFilePath={activeFilePath}
-                          />
-                        ))
-                      ) : searchQuery ? (
-                        <div className="px-2 py-4 text-center text-muted-foreground">
-                          <p className="text-sm">
-                            No results for "{searchQuery}"
-                          </p>
-                        </div>
-                      ) : (
-                        <div className="flex flex-col items-center justify-center h-full px-2 text-center text-muted-foreground">
-                          <p className="text-xs mt-2">
-                            Enter a search term to find files and content
-                          </p>
-                        </div>
-                      )}
-                    </SidebarMenu>
-                  </ScrollArea>
-                </SidebarGroupContent>
-              )}
-
-              {activeTab === "diagnostics" && (
-                <SidebarGroupContent className="relative overflow-hidden h-full">
-                  <ScrollArea
-                    className="absolute inset-0 w-full h-full"
-                    type="auto"
-                    scrollHideDelay={400}
-                  >
-                    <SidebarMenu>
-                      {!currentFilePath ? (
-                        <div className="flex flex-col items-center justify-center h-full px-2 text-center text-muted-foreground">
-                          <p className="text-xs mt-2">
-                            Open a file to view diagnostics
-                          </p>
-                        </div>
-                      ) : diagnostics.length > 0 ? (
-                        <div className="p-1">
-                          {diagnostics.map((diagnostic, index) => (
-                            <div
-                              key={`diagnostic-${index}`}
-                              className="p-2 mb-1 text-xs rounded-md hover:bg-sidebar-accent/10 cursor-pointer border-l-2 border-l-transparent hover:border-l-sidebar-accent transition-colors"
-                              style={{
-                                borderLeftColor:
-                                  diagnostic.severity === "error"
-                                    ? "var(--destructive)"
-                                    : diagnostic.severity === "warning"
-                                      ? "var(--warning)"
-                                      : "var(--muted)",
-                              }}
-                            >
-                              <div className="flex items-start gap-2">
-                                <div className="flex-shrink-0 mt-0.5">
-                                  {diagnostic.severity === "error" ? (
-                                    <IconAlertTriangle className="h-3.5 w-3.5 text-destructive" />
-                                  ) : diagnostic.severity === "warning" ? (
-                                    <IconAlertTriangle className="h-3.5 w-3.5 text-warning" />
-                                  ) : (
-                                    <IconAlertTriangle className="h-3.5 w-3.5 text-muted-foreground" />
-                                  )}
-                                </div>
-                                <div className="flex-grow">
-                                  <div className="font-medium mb-0.5">
-                                    {diagnostic.message}
-                                  </div>
-                                  <div className="text-muted-foreground">
-                                    Line {diagnostic.range.start.line + 1},
-                                    Column{" "}
-                                    {diagnostic.range.start.character + 1}
-                                  </div>
-                                </div>
-                              </div>
-                            </div>
-                          ))}
-                        </div>
-                      ) : (
-                        <div className="flex flex-col items-center justify-center h-full px-2 text-center text-muted-foreground">
-                          <IconAlertTriangle className="h-10 w-10 mb-2 text-muted-foreground opacity-20" />
-                          <p className="text-sm">No diagnostics found</p>
-                          <p className="text-xs mt-1">
-                            The current file has no errors or warnings
-                          </p>
-                        </div>
-                      )}
-                    </SidebarMenu>
-                  </ScrollArea>
-                </SidebarGroupContent>
-              )}
-
-              {activeTab === "git" && (
-                <SidebarGroupContent className="relative overflow-hidden h-full">
-                  <ScrollArea
-                    className="absolute inset-0 w-full h-full"
-                    type="auto"
-                    scrollHideDelay={400}
-                  >
-                    <div className="mt-2 flex flex-col items-center justify-center h-full px-2 text-center text-muted-foreground">
-                      <p className="mb-2">Git integration coming soon</p>
-                      <p className="text-xs">
-                        This feature will allow you to manage your git
-                        repository
-                      </p>
-                    </div>
-                  </ScrollArea>
-                </SidebarGroupContent>
-=======
           {/* Sidebar Navigation */}
           <SidebarTabs 
             activeTab={activeTab}
@@ -660,7 +177,6 @@
 
               {activeTab === "git" && (
                 <SidebarGitTab />
->>>>>>> fa7958da
               )}
             </div>
           </div>
@@ -668,272 +184,5 @@
       </SidebarContent>
       <SidebarRail />
     </Sidebar>
-<<<<<<< HEAD
-  );
-}
-
-function DirectoryTree({
-  item,
-  onFileClick,
-  activeFilePath,
-}: {
-  item: DirectoryItem;
-  onFileClick: (path: string) => void;
-  activeFilePath: string | null;
-}) {
-  const [isExpanded, setIsExpanded] = useState(false);
-  const [contextMenuPosition, setContextMenuPosition] = useState<{
-    x: number;
-    y: number;
-  } | null>(null);
-  const [localChildren, setLocalChildren] = useState<DirectoryItem[] | null>(
-    null,
-  );
-  const [isLocalLoading, setIsLocalLoading] = useState(false);
-
-  const {
-    loadDirectoryContents,
-    handleCut,
-    handleCopy,
-    handlePaste,
-    handleCopyPath,
-    handleCopyRelativePath,
-    handleRename,
-    handleDelete,
-    handleCreateFile,
-    handleCreateFolder,
-    clipboard,
-  } = useFileContext();
-
-  const hasClipboardContent =
-    clipboard.path !== null && clipboard.type !== null;
-
-  useEffect(() => {
-    if (
-      item.isDirectory &&
-      isExpanded &&
-      (item.needsLoading || !item.children || item.children.length === 0)
-    ) {
-      setIsLocalLoading(true);
-      setLocalChildren(null);
-
-      const loadContents = async () => {
-        try {
-          loadDirectoryContents(item.path, item);
-
-          const fileService = new FileService();
-          const contents = await fileService.loadDirectoryContents(item.path);
-          if (contents && contents.length > 0) {
-            setLocalChildren(contents);
-          } else {
-            setLocalChildren([]);
-          }
-
-          setIsLocalLoading(false);
-        } catch (error) {
-          console.error("Error loading contents:", error);
-          setIsLocalLoading(false);
-
-          setLocalChildren([]);
-        }
-      };
-
-      loadContents();
-    }
-  }, [isExpanded, item, loadDirectoryContents]);
-
-  const handleClick = () => {
-    if (item.isDirectory) {
-      setIsExpanded(!isExpanded);
-    } else {
-      onFileClick(item.path);
-    }
-  };
-
-  const handleContextMenu = (e: React.MouseEvent) => {
-    e.preventDefault();
-    setContextMenuPosition({ x: e.clientX, y: e.clientY });
-  };
-
-  const isActive = activeFilePath === item.path;
-
-  const handlePasteInFolder = async () => {
-    try {
-      if (item.isDirectory) {
-        handlePaste(item.path);
-      } else {
-        const { dirname } = await import("@tauri-apps/api/path");
-        const parentDir = await dirname(item.path);
-        handlePaste(parentDir);
-      }
-    } catch (error) {
-      console.error("Error during paste operation:", error);
-    }
-    setContextMenuPosition(null);
-  };
-
-  const isLoading = localChildren === null ? isLocalLoading : false;
-
-  return (
-    <div className="pl-1 max-w-[16rem]">
-      <DropdownMenu
-        open={!!contextMenuPosition}
-        onOpenChange={(open) => {
-          if (!open) setContextMenuPosition(null);
-        }}
-      >
-        <div
-          className={`flex flex-row items-center gap-2 py-1 px-2 rounded cursor-pointer hover:bg-muted ${isActive ? "bg-muted" : ""}`}
-          onClick={handleClick}
-          onContextMenu={handleContextMenu}
-        >
-          {item.isDirectory ? (
-            <IconChevronRight
-              className={`h-4 w-4 text-muted-foreground transition-transform ${isExpanded ? "rotate-90" : ""}`}
-            />
-          ) : (
-            <IconFile className="h-4 w-4 text-muted-foreground" />
-          )}
-          <span className="truncate text-sm">{item.name}</span>
-        </div>
-
-        {contextMenuPosition && (
-          <DropdownMenuContent
-            className="w-56"
-            style={{
-              position: "absolute",
-              left: `${contextMenuPosition.x}px`,
-              top: `${contextMenuPosition.y}px`,
-            }}
-          >
-            {item.isDirectory && (
-              <>
-                <DropdownMenuGroup>
-                  <DropdownMenuItem
-                    onSelect={() => {
-                      handleCreateFile(item.path);
-                      setContextMenuPosition(null);
-                    }}
-                  >
-                    <IconFileText className="mr-2 h-4 w-4" />
-                    <span>New File</span>
-                  </DropdownMenuItem>
-                  <DropdownMenuItem
-                    onSelect={() => {
-                      handleCreateFolder(item.path);
-                      setContextMenuPosition(null);
-                    }}
-                  >
-                    <IconFolderPlus className="mr-2 h-4 w-4" />
-                    <span>New Folder</span>
-                  </DropdownMenuItem>
-                </DropdownMenuGroup>
-                <DropdownMenuSeparator />
-              </>
-            )}
-
-            <DropdownMenuGroup>
-              <DropdownMenuItem
-                onSelect={() => {
-                  handleCut(item.path);
-                  setContextMenuPosition(null);
-                }}
-              >
-                <IconScissors className="mr-2 h-4 w-4" />
-                <span>Cut</span>
-              </DropdownMenuItem>
-              <DropdownMenuItem
-                onSelect={() => {
-                  handleCopy(item.path);
-                  setContextMenuPosition(null);
-                }}
-              >
-                <IconCopy className="mr-2 h-4 w-4" />
-                <span>Copy</span>
-              </DropdownMenuItem>
-              {hasClipboardContent && (
-                <DropdownMenuItem onSelect={handlePasteInFolder}>
-                  <IconClipboard className="mr-2 h-4 w-4" />
-                  <span>Paste {!item.isDirectory && "in Parent Folder"}</span>
-                </DropdownMenuItem>
-              )}
-            </DropdownMenuGroup>
-
-            <DropdownMenuSeparator />
-
-            <DropdownMenuGroup>
-              <DropdownMenuItem
-                onSelect={() => {
-                  handleCopyPath(item.path);
-                  setContextMenuPosition(null);
-                }}
-              >
-                <IconCopy className="mr-2 h-4 w-4" />
-                <span>Copy Path</span>
-              </DropdownMenuItem>
-              <DropdownMenuItem
-                onSelect={() => {
-                  handleCopyRelativePath(item.path);
-                  setContextMenuPosition(null);
-                }}
-              >
-                <IconCopy className="mr-2 h-4 w-4" />
-                <span>Copy Relative Path</span>
-              </DropdownMenuItem>
-            </DropdownMenuGroup>
-
-            <DropdownMenuSeparator />
-
-            <DropdownMenuGroup>
-              <DropdownMenuItem
-                onSelect={() => {
-                  handleRename(item.path);
-                  setContextMenuPosition(null);
-                }}
-              >
-                <IconEdit className="mr-2 h-4 w-4" />
-                <span>Rename</span>
-              </DropdownMenuItem>
-              <DropdownMenuItem
-                className="text-destructive focus:text-destructive"
-                onSelect={() => {
-                  handleDelete(item.path);
-                  setContextMenuPosition(null);
-                }}
-              >
-                <IconTrash className="mr-2 h-4 w-4" />
-                <span>Delete</span>
-              </DropdownMenuItem>
-            </DropdownMenuGroup>
-          </DropdownMenuContent>
-        )}
-      </DropdownMenu>
-
-      {item.isDirectory && isExpanded && (
-        <div className="pl-3">
-          {isLoading ? (
-            <div className="flex items-center gap-2 py-1 px-2 text-sm text-muted-foreground">
-              Loading...
-            </div>
-          ) : item.children && item.children.length > 0 ? (
-            item.children.map((child) => (
-              <DirectoryTree
-                key={child.path}
-                item={child}
-                onFileClick={onFileClick}
-                activeFilePath={activeFilePath}
-              />
-            ))
-          ) : (
-            <div className="flex items-center gap-2 py-1 px-2 text-sm text-muted-foreground">
-              Empty directory
-            </div>
-          )}
-        </div>
-      )}
-    </div>
-  );
-=======
   )
->>>>>>> fa7958da
 }